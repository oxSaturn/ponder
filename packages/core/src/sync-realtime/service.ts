import type { Common } from "@/common/common.js";
import type { Network } from "@/config/networks.js";
import {
  type Factory,
  type LogFilter,
  type Source,
  sourceIsFactory,
  sourceIsLogFilter,
} from "@/config/sources.js";
import type { SyncStore } from "@/sync-store/store.js";
import { type Checkpoint, maxCheckpoint } from "@/utils/checkpoint.js";
import { Emittery } from "@/utils/emittery.js";
import { range } from "@/utils/range.js";
import type { RequestQueue } from "@/utils/requestQueue.js";
import { wait } from "@/utils/wait.js";
import { poll } from "@ponder/common";
import {
  type GetLogsRetryHelperParameters,
  getLogsRetryHelper,
} from "@ponder/utils";
import {
  type Address,
  BlockNotFoundError,
  type Hex,
  RpcError,
  hexToBigInt,
  hexToNumber,
  numberToHex,
} from "viem";
import { isMatchedLogInBloomFilter } from "./bloom.js";
import { filterLogs } from "./filter.js";
import {
  type LightBlock,
  type LightLog,
  type RealtimeBlock,
  type RealtimeLog,
  realtimeBlockToLightBlock,
  realtimeLogToLightLog,
  sortLogs,
} from "./format.js";

type RealtimeSyncEvents = {
  realtimeCheckpoint: Checkpoint;
  finalityCheckpoint: Checkpoint;
  reorg: Checkpoint;
  idle: undefined;
  fatal: Error;
};

export class RealtimeSyncService extends Emittery<RealtimeSyncEvents> {
  private common: Common;
  private syncStore: SyncStore;
  private network: Network;
  private requestQueue: RequestQueue;
  private sources: Source[];

  /**
   * Derived source state.
   */
  private hasFactorySource: boolean;
  private logFilterSources: LogFilter[];
  private factorySources: Factory[];
  private address: Address[] | undefined;
  private eventSelectors: Hex[];

  private isProcessingBlock = false;
  private isProcessBlockQueued = false;

  /** Current finalized block. */
  private finalizedBlock: LightBlock = undefined!;
  /** Local representation of the unfinalized portion of the chain. */
  private blocks: LightBlock[] = [];
  private logs: LightLog[] = [];
  /** Function to stop polling for new blocks. */
  private unpoll = () => {};
  /** If true, failed tasks should not log errors or be retried. */
  private isShuttingDown = false;

  constructor({
    common,
    syncStore,
    network,
    requestQueue,
    sources = [],
  }: {
    common: Common;
    syncStore: SyncStore;
    network: Network;
    requestQueue: RequestQueue;
    sources?: Source[];
  }) {
    super();

    this.common = common;
    this.syncStore = syncStore;
    this.network = network;
    this.requestQueue = requestQueue;
    this.sources = sources;

    this.hasFactorySource = sources.some(sourceIsFactory);
    this.logFilterSources = sources.filter(sourceIsLogFilter);
    this.factorySources = sources.filter(sourceIsFactory);

    const isAddressDefined = this.logFilterSources.every(
      (source) => !!source.criteria.address,
    );

    // If all sources are log filters that define an address, we can pass an address
    // param to our realtime eth_getLogs requests. But, if any of our sources are
    // factories OR any of our log filter sources DON'T specify address, we can't narrow
    // the address field and must pass undefined.
    this.address =
      !this.hasFactorySource && isAddressDefined
        ? (sources.flatMap((source) => source.criteria.address) as Address[])
        : undefined;

    this.eventSelectors = sources.flatMap((source) => {
      const topics: Hex[] = [];

      if (sourceIsFactory(source)) {
        topics.push(source.criteria.eventSelector);
      }

      const topic0 = source.criteria.topics?.[0];
      if (topic0) {
        if (Array.isArray(topic0)) topics.push(...topic0);
        else topics.push(topic0);
      } else {
        topics.push(...(Object.keys(source.abiEvents.bySelector) as Hex[]));
      }
      return topics;
    });
  }

  setup = async () => {
    // Initialize state variables. Required when restarting the service.
    this.blocks = [];
    this.logs = [];

    // Fetch the latest block, and remote chain Id for the network.
    let latestBlock: RealtimeBlock;
    let rpcChainId: number;
    try {
      [latestBlock, rpcChainId] = await Promise.all([
        this._eth_getBlockByNumber("latest"),
        this.requestQueue
          .request({ method: "eth_chainId" })
          .then((c) => hexToNumber(c)),
      ]);
    } catch (error_) {
      throw Error(
        "Failed to fetch initial realtime data. (Hint: Most likely the result of an incapable RPC provider)",
      );
    }

    if (rpcChainId !== this.network.chainId) {
      this.common.logger.warn({
        service: "realtime",
        msg: `Remote chain ID (${rpcChainId}) does not match configured chain ID (${this.network.chainId}) for network "${this.network.name}"`,
      });
    }

    const latestBlockNumber = hexToNumber(latestBlock.number);

    this.common.logger.info({
      service: "realtime",
      msg: `Fetched latest block ${latestBlockNumber} (network=${this.network.name})`,
    });

    this.common.metrics.ponder_realtime_is_connected.set(
      { network: this.network.name },
      1,
    );

    // Set the finalized block number according to the network's finality threshold.
    // If the finality block count is greater than the latest block number, set to zero.
    // Note: Doesn't handle the case when there are no finalized blocks
    const finalizedBlockNumber = Math.max(
      0,
      latestBlockNumber - this.network.finalityBlockCount,
    );

    this.finalizedBlock = await this._eth_getBlockByNumber(
      finalizedBlockNumber,
    ).then(realtimeBlockToLightBlock);

    this.emit("finalityCheckpoint", {
      ...maxCheckpoint,
      blockTimestamp: this.finalizedBlock.timestamp,
      chainId: this.network.chainId,
      blockNumber: this.finalizedBlock.number,
    });

    this.emit("realtimeCheckpoint", {
      ...maxCheckpoint,
      blockTimestamp: this.finalizedBlock.timestamp,
      chainId: this.network.chainId,
      blockNumber: this.finalizedBlock.number,
    });

    return { latestBlockNumber, finalizedBlockNumber };
  };

  start = () => {
    // If an endBlock is specified for every event source on this network, and the
    // latest end block is less than the finalized block number, we can stop here.
    // The service won't poll for new blocks and won't emit any events.
    const endBlocks = this.sources.map((f) => f.endBlock);
    if (
      endBlocks.every((b) => b !== undefined && b < this.finalizedBlock.number)
    ) {
      this.common.logger.warn({
        service: "realtime",
        msg: `No realtime contracts (network=${this.network.name})`,
      });
      this.common.metrics.ponder_realtime_is_connected.set(
        { network: this.network.name },
        0,
      );
      return;
    }

    // TODO: Subscriptions
    this.unpoll = poll(this.process, {
      invokeOnStart: true,
      interval: this.network.pollingInterval,
    });
  };

  kill = () => {
    this.isShuttingDown = true;
    this.unpoll();
    this.common.logger.debug({
      service: "realtime",
      msg: `Killed realtime sync service (network=${this.network.name})`,
    });
  };

  onIdle = () => {
    if (!this.isProcessingBlock) return Promise.resolve();

    return new Promise<void>((res) => {
      this.on("idle", res);
    });
  };

  /**
   * Possible states of process
   *
   * 1) Nothing is being processed
   * 2) Processing block, no follow up invocation
   * 3) Processing block, follow up invocation
   */
  process = async () => {
    if (this.isProcessingBlock) {
      this.isProcessBlockQueued = true;
      return;
    }

    this.isProcessingBlock = true;
    this.isProcessBlockQueued = false;

    for (let i = 0; i < 6; i++) {
      try {
        const block = await this._eth_getBlockByNumber("latest");
        await this.handleNewBlock(block);
        break;
      } catch (error_) {
        const error = error_ as Error;
        if (this.isShuttingDown) return;

        this.common.logger.warn({
          service: "realtime",
          msg: `Realtime sync task failed (network=${
            this.network.name
          }, error=${`${error.name}: ${error.message}`})`,
          network: this.network.name,
        });

        if (i === 5) this.emit("fatal", error);
        else {
          const duration = 250 * 2 ** i;
          await wait(duration);
        }
      }
    }

    this.isProcessingBlock = false;

    if (this.isProcessBlockQueued) {
      this.isProcessBlockQueued = false;
      await this.process();
    } else {
      this.emit("idle");
    }
  };

  /**
   * 1) Determine sync algorithm to use.
   * 2) Fetch new blocks and logs.
   * 3) Check for re-org, if occurred evict forked blocks and logs, and re-run.
   *    If not re-org, continue.
   * 4) Add blocks, logs, and tx data to store.
   * 5) Move finalized block forward if applicable, insert interval.
   *
   */
  private handleNewBlock = async (newBlock: RealtimeBlock) => {
    const latestLocalBlock = this.getLatestLocalBlock();

    // We already saw and handled this block. No-op.
    if (latestLocalBlock.hash === newBlock.hash) {
      this.common.logger.trace({
        service: "realtime",
        msg: `Already processed block at ${hexToNumber(
          newBlock.number,
        )} (network=${this.network.name})`,
      });

      return;
    }

    this.common.logger.debug({
      service: "realtime",
      msg: `Syncing new block ${hexToNumber(newBlock.number)} (network=${
        this.network.name
      })`,
    });

    const syncResult = await this.syncTraverse(newBlock);

    if (syncResult.reorg) {
      await this.reconcileReorg();

      this.common.metrics.ponder_realtime_reorg_total.inc({
        network: this.network.name,
      });

      this.isProcessBlockQueued = true;
      return;
    } else {
      await this.insertRealtimeBlocks(syncResult);

      this.logs.push(...syncResult.logs.map(realtimeLogToLightLog));
      this.blocks.push(...syncResult.blocks.map(realtimeBlockToLightBlock));
    }

    // If this block moves the finality checkpoint, remove now-finalized blocks from the local chain
    // and mark data as cached in the store.
    const latestBlockNumber = hexToNumber(newBlock.number);
    const blockMovesFinality =
      latestBlockNumber >=
      this.finalizedBlock.number + 2 * this.network.finalityBlockCount;

    if (blockMovesFinality) {
      const newFinalizedBlock = this.blocks.findLast(
        (block) =>
          block.number <= latestBlockNumber - this.network.finalityBlockCount,
      )!;

      // Check to see if logs are different when re-requested. Degraded rpc providers
      // have trouble indexing logs near the tip of the chain.
      const hasLogsInconsistency = await this.validateLogs(newFinalizedBlock);
      if (hasLogsInconsistency) {
        this.isProcessBlockQueued = true;
        return;
      }

      this.blocks = this.blocks.filter(
        (block) => block.number > newFinalizedBlock.number,
      );
      this.logs = this.logs.filter(
        (log) => log.blockNumber > newFinalizedBlock.number,
      );

      // TODO: Update this to insert:
      // 1) Log filter intervals
      // 2) Factory contract intervals
      // 3) Child filter intervals
      await this.syncStore.insertRealtimeInterval({
        chainId: this.network.chainId,
        logFilters: this.logFilterSources.map((l) => l.criteria),
        factories: this.factorySources.map((f) => f.criteria),
        interval: {
          startBlock: BigInt(this.finalizedBlock.number + 1),
          endBlock: BigInt(newFinalizedBlock.number),
        },
      });

      this.finalizedBlock = newFinalizedBlock;

<<<<<<< HEAD
        this.emit("finalityCheckpoint", {
          ...maxCheckpoint,
          blockTimestamp: newFinalizedBlock.timestamp,
          chainId: this.network.chainId,
          blockNumber: newFinalizedBlock.number,
        });
=======
      this.emit("finalityCheckpoint", {
        blockTimestamp: newFinalizedBlock.timestamp,
        chainId: this.network.chainId,
        blockNumber: newFinalizedBlock.number,
      });
>>>>>>> bc5e0165

      this.common.logger.debug({
        service: "realtime",
        msg: `Updated finality checkpoint to ${newFinalizedBlock.number} (network=${this.network.name})`,
      });
    }

    const newBlockNumber = hexToNumber(newBlock.number);
    const newBlockTimestamp = hexToNumber(newBlock.timestamp);

    this.emit("realtimeCheckpoint", {
      ...maxCheckpoint,
      blockTimestamp: newBlockTimestamp,
      chainId: this.network.chainId,
      blockNumber: newBlockNumber,
    });

    this.common.metrics.ponder_realtime_latest_block_number.set(
      { network: this.network.name },
      newBlockNumber,
    );
    this.common.metrics.ponder_realtime_latest_block_timestamp.set(
      { network: this.network.name },
      newBlockTimestamp,
    );

    this.common.logger.debug({
      service: "realtime",
      msg: `Finished syncing new head block ${hexToNumber(
        newBlock.number,
      )} (network=${this.network.name})`,
    });
  };

  private syncTraverse = async (
    newBlock: RealtimeBlock,
  ): Promise<
    | { blocks: RealtimeBlock[]; logs: RealtimeLog[]; reorg: false }
    | { reorg: true }
  > => {
    const latestLocalBlock = this.getLatestLocalBlock();
    const latestLocalBlockNumber = latestLocalBlock.number;

    const newBlockNumber = hexToNumber(newBlock.number);

    const missingBlockRange = range(latestLocalBlockNumber + 1, newBlockNumber);

    if (latestLocalBlockNumber >= newBlockNumber) {
      return { reorg: true };
    }

    this.common.logger.trace({
      service: "realtime",
      msg: `Requesting blocks from ${
        latestLocalBlockNumber + 1
      } to ${newBlockNumber} (network=${this.network.name})`,
    });

    const newBlocks = await Promise.all(
      missingBlockRange.map(this._eth_getBlockByNumber),
    );
    newBlocks.push(newBlock);

    // Detect re-org
    if (!this.isChainConsistent([...this.blocks, ...newBlocks])) {
      return { reorg: true };
    }

    const criteria = this.sources.map((s) => s.criteria);
    // Don't attempt to skip "eth_getLogs" if a factory source is present.
    // Note: this may not be a possible path depending on the implementation of "determineSyncPath".
    const canSkipGetLogs =
      !this.hasFactorySource &&
      newBlocks.every(
        (block) =>
          !isMatchedLogInBloomFilter({
            bloom: block.logsBloom,
            logFilters: criteria,
          }),
      );

    if (canSkipGetLogs) {
      this.common.logger.debug({
        service: "realtime",
        msg: `Skipping eth_getLogs call because of logs bloom filter result (network=${this.network.name}`,
      });
    }

    if (canSkipGetLogs) return { blocks: newBlocks, logs: [], reorg: false };

    this.common.logger.trace({
      service: "realtime",
      msg: `Requesting logs from ${
        latestLocalBlockNumber + 1
      } to ${newBlockNumber} (network=${this.network.name})`,
    });

    const _logs = await this._eth_getLogs({
      fromBlock: numberToHex(latestLocalBlockNumber + 1),
      toBlock: numberToHex(newBlockNumber),
    });
    const logs = sortLogs(_logs);

    const matchedLogs = await this.getMatchedLogs(
      logs,
      BigInt(newBlockNumber),
      true,
    );

    if (matchedLogs.length === 0) {
      this.common.logger.debug({
        service: "realtime",
        msg: `False positive logs bloom filter result for blocks from ${
          latestLocalBlockNumber + 1
        } to ${newBlockNumber} (network=${this.network.name})`,
      });
    }

    this.common.logger.debug({
      service: "realtime",
      msg: `Found ${matchedLogs.length} matched logs (network=${this.network.name})`,
    });

    return { blocks: newBlocks, logs: matchedLogs, reorg: false };
  };

  /**
   * Find common ancestor block and evict local blocks and logs that has been reorged out of the chain.
   */
  reconcileReorg = async () => {
    const hasDeepReorg = await this.validateFinalizedBlock();
    if (hasDeepReorg) return;

    // Find common ancestor block by requesting remote block until you find one that fits in the local chain.
    while (this.blocks.length > 0) {
      const localBlock = this.blocks.pop();
      const remoteBlock = await this._eth_getBlockByNumber(localBlock!.number);
      const parent =
        this.blocks.length === 0
          ? this.finalizedBlock
          : this.blocks[this.blocks.length - 1];

      if (parent.hash === remoteBlock.parentHash) {
        this.common.logger.trace({
          service: "realtime",
          msg: `Found common ancestor block ${parent.number} (network=${this.network.name})`,
        });

        this.logs = this.logs.filter((log) => log.blockNumber <= parent.number);

        await this.syncStore.deleteRealtimeData({
          chainId: this.network.chainId,
          fromBlock: BigInt(parent.number),
        });

        this.emit("reorg", {
          blockTimestamp: parent.timestamp,
          chainId: this.network.chainId,
          blockNumber: parent.number,
        });

        this.common.logger.warn({
          service: "realtime",
          msg: `Detected reorg with common ancestor ${parent.number} (network=${this.network.name})`,
        });

        return;
      }
    }

    throw new Error(
      "Invariant violated: Unable to find common ancestor block in local chain.",
    );
  };

  /**
   * Check if deep re-org occured by comparing remote "finalized" block to local.
   */
  private validateFinalizedBlock = async () => {
    const remoteFinalizedBlock = await this._eth_getBlockByNumber(
      this.finalizedBlock.number,
    );

    if (remoteFinalizedBlock.hash !== this.finalizedBlock.hash) {
      const msg = `Detected unrecoverable reorg at block ${this.finalizedBlock.number} with local hash ${this.finalizedBlock.hash} and remote hash ${remoteFinalizedBlock.hash} (network=${this.network.name})`;
      this.common.logger.warn({ service: "realtime", msg });

      this.emit("fatal", new Error(msg));

      this.blocks = [];
      this.logs = [];

      this.finalizedBlock = realtimeBlockToLightBlock(remoteFinalizedBlock);

      return true;
    }

    this.common.logger.trace({
      service: "realtime",
      msg: `Confirmed local hash matches remote hash at finalized block number ${this.finalizedBlock.number} (network=${this.network.name})`,
    });

    return false;
  };

  /**
   * Check to see if re-requesting logs that we have locally will return a different result.
   * If this occurs, treat it as a reorg.
   */
  private validateLogs = async (newFinalizedBlock: LightBlock) => {
    this.common.logger.debug({
      service: "realtime",
      msg: `Validating local chain from block ${
        this.finalizedBlock.number + 1
      } to ${newFinalizedBlock.number} (network=${this.network.name})`,
    });

    const _logs = await this._eth_getLogs({
      fromBlock: numberToHex(this.finalizedBlock.number + 1),
      toBlock: numberToHex(newFinalizedBlock.number),
    });
    const logs = sortLogs(_logs);

    const matchedLogs = await this.getMatchedLogs(
      logs,
      BigInt(newFinalizedBlock.number),
      false,
    );

    const localLogs = this.logs.filter(
      (log) => log.blockNumber <= newFinalizedBlock.number,
    );

    // Evict local logs and blocks, emit reorg.
    const handleLogsInconsistency = async (
      localSafeBlockNumber: number | undefined,
    ) => {
      let commonAncestor: LightBlock;

      if (localSafeBlockNumber === undefined) {
        commonAncestor = this.finalizedBlock;
      } else {
        commonAncestor =
          this.blocks.findLast((b) => b.number <= localSafeBlockNumber) ??
          this.finalizedBlock;
      }

      this.blocks = this.blocks.filter(
        (block) => block.number <= commonAncestor.number,
      );
      this.logs = this.logs.filter(
        (log) => log.blockNumber <= commonAncestor.number,
      );

      await this.syncStore.deleteRealtimeData({
        chainId: this.network.chainId,
        fromBlock: BigInt(commonAncestor.number),
      });

      this.emit("reorg", {
        ...maxCheckpoint,
        blockTimestamp: commonAncestor.timestamp,
        chainId: this.network.chainId,
        blockNumber: commonAncestor.number,
      });

      this.common.logger.warn({
        service: "realtime",
        msg: `Detected invalid logs returned by the RPC starting at block ${commonAncestor.number} (network=${this.network.name})`,
      });
    };

    let i = 0;
    for (; i < localLogs.length && i < matchedLogs.length; i++) {
      const lightMatchedLog = realtimeLogToLightLog(matchedLogs[i]);
      if (
        lightMatchedLog.blockHash !== localLogs[i].blockHash ||
        lightMatchedLog.logIndex !== localLogs[i].logIndex
      ) {
        await handleLogsInconsistency(localLogs[i].blockNumber - 1);
        return true;
      }
    }

    if (localLogs.length !== matchedLogs.length) {
      await handleLogsInconsistency(
        localLogs.length === 0
          ? undefined
          : localLogs[localLogs.length - 1].blockNumber - 1,
      );
      return true;
    }

    this.common.logger.debug({
      service: "realtime",
      msg: `No log incosistencies found for blocks from ${
        this.finalizedBlock.number + 1
      } to ${newFinalizedBlock.number} (network=${this.network.name})`,
    });

    return false;
  };

  /**
   * Helper function for "eth_getBlockByNumber" request.
   */
  private _eth_getBlockByNumber = (
    block: "latest" | Hex | number,
  ): Promise<RealtimeBlock> =>
    this.requestQueue
      .request({
        method: "eth_getBlockByNumber",
        params: [typeof block === "number" ? numberToHex(block) : block, true],
      })
      .then((_block) => {
        if (!_block)
          throw new BlockNotFoundError({
            blockNumber: block as any,
          });
        return _block as RealtimeBlock;
      });

  /**
   * Helper function for "eth_getLogs" rpc request.
   *
   * Note: Consider handling different error types and retry the request if applicable.
   */
  private _eth_getLogs = async (params: {
    fromBlock: Hex;
    toBlock: Hex;
  }): Promise<RealtimeLog[]> => {
    const _params: GetLogsRetryHelperParameters["params"] = [
      {
        fromBlock: params.fromBlock,
        toBlock: params.toBlock,
        address: this.address,
        topics: [this.eventSelectors],
      },
    ];

    try {
      return await this.requestQueue
        .request({
          method: "eth_getLogs",
          params: _params,
        })
        .then((l) => l as RealtimeLog[]);
    } catch (err) {
      const getLogsErrorResponse = getLogsRetryHelper({
        params: _params,
        error: err as RpcError,
      });

      if (!getLogsErrorResponse.shouldRetry) throw err;

      this.common.logger.debug({
        service: "historical",
        msg: `eth_getLogs request failed, retrying with ranges: [${getLogsErrorResponse.ranges
          .map(
            ({ fromBlock, toBlock }) =>
              `[${hexToBigInt(fromBlock).toString()}, ${hexToBigInt(
                toBlock,
              ).toString()}]`,
          )
          .join(", ")}].`,
      });

      return Promise.all(
        getLogsErrorResponse.ranges.map(({ fromBlock, toBlock }) =>
          this._eth_getLogs({
            fromBlock,
            toBlock,
          }),
        ),
      ).then((l) => l.flat());
    }
  };

  private insertRealtimeBlocks = async ({
    logs,
    blocks,
  }: { logs: RealtimeLog[]; blocks: RealtimeBlock[] }) => {
    for (const block of blocks) {
      const blockLogs = logs.filter((l) => l.blockNumber === block.number);

      if (blockLogs.length === 0) continue;

      const requiredTransactionHashes = new Set(
        blockLogs.map((l) => l.transactionHash),
      );
      const blockTransactions = block.transactions.filter((t) =>
        requiredTransactionHashes.has(t.hash),
      );

      // TODO: Maybe rename or at least document behavior
      await this.syncStore.insertRealtimeBlock({
        chainId: this.network.chainId,
        block: block,
        transactions: blockTransactions,
        logs: blockLogs,
      });

      const matchedLogCountText =
        blockLogs.length === 1
          ? "1 matched log"
          : `${blockLogs.length} matched logs`;
      this.common.logger.info({
        service: "realtime",
        msg: `Synced ${matchedLogCountText} from block ${hexToNumber(
          block.number,
        )} (network=${this.network.name})`,
      });
    }
  };

  private getMatchedLogs = async (
    logs: RealtimeLog[],
    toBlockNumber: bigint,
    insertChildAddress: boolean,
  ): Promise<RealtimeLog[]> => {
    if (!this.hasFactorySource) {
      return filterLogs({
        logs,
        logFilters: this.sources.map((s) => s.criteria),
      });
    } else {
      // Find and insert any new child contracts.
      const matchedFactoryLogs = filterLogs({
        logs,
        logFilters: this.factorySources.map((fs) => ({
          address: fs.criteria.address,
          topics: [fs.criteria.eventSelector],
        })),
      });

      if (insertChildAddress) {
        await this.syncStore.insertFactoryChildAddressLogs({
          chainId: this.network.chainId,
          logs: matchedFactoryLogs,
        });
      }

      // Find any logs matching log filters or child contract filters.
      // NOTE: It might make sense to just insert all logs rather than introduce
      // a potentially slow DB operation here. It's a tradeoff between sync
      // latency and database growth.
      // NOTE: Also makes sense to hold factoryChildAddresses in memory rather than
      // a query each interval.
      const factoryLogFilters = await Promise.all(
        this.factorySources.map(async (factory) => {
          const iterator = this.syncStore.getFactoryChildAddresses({
            chainId: this.network.chainId,
            factory: factory.criteria,
            upToBlockNumber: toBlockNumber,
          });
          const childContractAddresses: Address[] = [];
          for await (const batch of iterator) {
            childContractAddresses.push(...batch);
          }
          return {
            address: childContractAddresses,
            topics: factory.criteria.topics,
          };
        }),
      );

      return filterLogs({
        logs,
        logFilters: [
          ...this.logFilterSources.map((l) => l.criteria),
          ...factoryLogFilters,
        ],
      });
    }
  };

  /** Returns true if "blocks" has a valid chain of block.parentHash to block.hash. */
  private isChainConsistent = (
    blocks: (LightBlock | RealtimeBlock)[],
  ): boolean => {
    for (let i = blocks.length - 1; i > 1; i--) {
      if (blocks[i].parentHash !== blocks[i - 1].hash) return false;
    }
    return true;
  };

  private getLatestLocalBlock = (): LightBlock =>
    this.blocks[this.blocks.length - 1] ?? this.finalizedBlock;
}<|MERGE_RESOLUTION|>--- conflicted
+++ resolved
@@ -388,20 +388,12 @@
 
       this.finalizedBlock = newFinalizedBlock;
 
-<<<<<<< HEAD
-        this.emit("finalityCheckpoint", {
-          ...maxCheckpoint,
-          blockTimestamp: newFinalizedBlock.timestamp,
-          chainId: this.network.chainId,
-          blockNumber: newFinalizedBlock.number,
-        });
-=======
       this.emit("finalityCheckpoint", {
+        ...maxCheckpoint,
         blockTimestamp: newFinalizedBlock.timestamp,
         chainId: this.network.chainId,
         blockNumber: newFinalizedBlock.number,
       });
->>>>>>> bc5e0165
 
       this.common.logger.debug({
         service: "realtime",
@@ -558,6 +550,7 @@
         });
 
         this.emit("reorg", {
+          ...maxCheckpoint,
           blockTimestamp: parent.timestamp,
           chainId: this.network.chainId,
           blockNumber: parent.number,
