import {
  setupAnvil,
  setupDatabaseServices,
  setupIsolatedDatabase,
} from "@/_test/setup.js";
import { getRawRPCData, publicClient } from "@/_test/utils.js";
import type { FactoryCriteria, LogFilterCriteria } from "@/config/sources.js";
<<<<<<< HEAD
import { maxCheckpoint, zeroCheckpoint } from "@/utils/checkpoint.js";
import { checksumAddress, hexToBigInt, toHex } from "viem";
import { beforeEach, expect, test } from "vitest";
=======
import {
  EVENT_TYPES,
  maxCheckpoint,
  zeroCheckpoint,
} from "@/utils/checkpoint.js";
>>>>>>> b0cb4e35

beforeEach((context) => setupAnvil(context));
beforeEach((context) => setupIsolatedDatabase(context));

test("setup creates tables", async (context) => {
  const { syncStore, cleanup } = await setupDatabaseServices(context);
  const tables = await syncStore.db.introspection.getTables();
  const tableNames = tables.map((t) => t.name);
  expect(tableNames).toContain("blocks");
  expect(tableNames).toContain("logs");
  expect(tableNames).toContain("transactions");

  expect(tableNames).toContain("logFilters");
  expect(tableNames).toContain("logFilterIntervals");
  expect(tableNames).toContain("factories");
  expect(tableNames).toContain("factoryLogFilterIntervals");

  expect(tableNames).toContain("rpcRequestResults");
  await cleanup();
});

test("insertLogFilterInterval inserts block, transactions, and logs", async (context) => {
  const { erc20, sources } = context;
  const { syncStore, cleanup } = await setupDatabaseServices(context);
  const rpcData = await getRawRPCData(sources);
  const blockNumber = await publicClient.getBlockNumber();

  await syncStore.insertLogFilterInterval({
    chainId: 1,
    logFilter: { address: erc20.address },
    ...rpcData.block1,
    interval: {
      startBlock: blockNumber - 3n,
      endBlock: blockNumber,
    },
  });

  const blocks = await syncStore.db.selectFrom("blocks").selectAll().execute();
  expect(blocks).toHaveLength(1);

  const transactions = await syncStore.db
    .selectFrom("transactions")
    .selectAll()
    .execute();
  expect(transactions).toHaveLength(2);

  const logs = await syncStore.db.selectFrom("logs").selectAll().execute();
  expect(logs).toHaveLength(2);
  await cleanup();
});

test("insertLogFilterInterval updates sync db metrics", async (context) => {
  const { common, erc20, sources } = context;
  const { syncStore, cleanup } = await setupDatabaseServices(context);
  const rpcData = await getRawRPCData(sources);
  const blockNumber = await publicClient.getBlockNumber();

  await syncStore.insertLogFilterInterval({
    chainId: 1,
    logFilter: { address: erc20.address },
    ...rpcData.block1,
    interval: {
      startBlock: blockNumber - 3n,
      endBlock: blockNumber,
    },
  });

  const metrics = (await common.metrics.ponder_database_method_duration.get())
    .values;
  const countMetric = metrics
    .filter((m) => m.labels.method === "insertLogFilterInterval")
    .find((m) => m.metricName === "ponder_database_method_duration_count");

  expect(countMetric).toBeTruthy();
  expect(countMetric?.value).toBe(1);
  await cleanup();
});

test("insertLogFilterInterval inserts log filter intervals", async (context) => {
  const { sources } = context;
  const { syncStore, cleanup } = await setupDatabaseServices(context);

  const rpcData = await getRawRPCData(sources);

  await syncStore.insertLogFilterInterval({
    chainId: 1,
    logFilter: {
      address: ["0xa", "0xb"],
      topics: [["0xc", "0xd"], null, "0xe", null],
    },
    ...rpcData.block1,
    interval: { startBlock: 0n, endBlock: 100n },
  });

  const logFilterRanges = await syncStore.getLogFilterIntervals({
    chainId: 1,
    logFilter: {
      address: ["0xa", "0xb"],
      topics: [["0xc", "0xd"], null, "0xe", null],
    },
  });

  expect(logFilterRanges).toMatchObject([[0, 100]]);
  await cleanup();
});

test("insertLogFilterInterval merges ranges on insertion", async (context) => {
  const { erc20, sources } = context;
  const { syncStore, cleanup } = await setupDatabaseServices(context);
  const rpcData = await getRawRPCData(sources);

  await syncStore.insertLogFilterInterval({
    chainId: 1,
    logFilter: { address: erc20.address },
    ...rpcData.block1,
    interval: {
      startBlock: hexToBigInt(rpcData.block1.block.number!),
      endBlock: hexToBigInt(rpcData.block1.block.number!),
    },
  });

  await syncStore.insertLogFilterInterval({
    chainId: 1,
    logFilter: { address: erc20.address },
    ...rpcData.block3,
    interval: {
      startBlock: hexToBigInt(rpcData.block3.block.number!),
      endBlock: hexToBigInt(rpcData.block3.block.number!),
    },
  });

  let logFilterRanges = await syncStore.getLogFilterIntervals({
    chainId: 1,
    logFilter: { address: erc20.address },
  });

  expect(logFilterRanges).toMatchObject([
    [
      Number(rpcData.block1.block.number!),
      Number(rpcData.block1.block.number!),
    ],
    [
      Number(rpcData.block3.block.number!),
      Number(rpcData.block3.block.number!),
    ],
  ]);

  await syncStore.insertLogFilterInterval({
    chainId: 1,
    logFilter: { address: erc20.address },
    ...rpcData.block2,
    interval: {
      startBlock: hexToBigInt(rpcData.block2.block.number!),
      endBlock: hexToBigInt(rpcData.block2.block.number!),
    },
  });

  logFilterRanges = await syncStore.getLogFilterIntervals({
    chainId: 1,
    logFilter: { address: erc20.address },
  });

  expect(logFilterRanges).toMatchObject([
    [
      Number(rpcData.block1.block.number!),
      Number(rpcData.block3.block.number!),
    ],
  ]);
  await cleanup();
});

test("insertLogFilterInterval merges log intervals inserted concurrently", async (context) => {
  const { erc20, sources } = context;
  const { syncStore, cleanup } = await setupDatabaseServices(context);
  const rpcData = await getRawRPCData(sources);

  await Promise.all([
    syncStore.insertLogFilterInterval({
      chainId: 1,
      logFilter: { address: erc20.address },
      ...rpcData.block1,
      interval: {
        startBlock: hexToBigInt(rpcData.block1.block.number!),
        endBlock: hexToBigInt(rpcData.block1.block.number!),
      },
    }),
    syncStore.insertLogFilterInterval({
      chainId: 1,
      logFilter: { address: erc20.address },
      ...rpcData.block2,
      interval: {
        startBlock: hexToBigInt(rpcData.block2.block.number!),
        endBlock: hexToBigInt(rpcData.block2.block.number!),
      },
    }),
    syncStore.insertLogFilterInterval({
      chainId: 1,
      logFilter: { address: erc20.address },
      ...rpcData.block3,
      interval: {
        startBlock: hexToBigInt(rpcData.block3.block.number!),
        endBlock: hexToBigInt(rpcData.block3.block.number!),
      },
    }),
  ]);

  const logFilterRanges = await syncStore.getLogFilterIntervals({
    chainId: 1,
    logFilter: { address: erc20.address },
  });

  expect(logFilterRanges).toMatchObject([
    [
      Number(rpcData.block1.block.number!),
      Number(rpcData.block3.block.number!),
    ],
  ]);
  await cleanup();
});

test("getLogFilterIntervals respects log filter inclusivity rules", async (context) => {
  const { sources } = context;
  const { syncStore, cleanup } = await setupDatabaseServices(context);
  const rpcData = await getRawRPCData(sources);

  await syncStore.insertLogFilterInterval({
    chainId: 1,
    logFilter: {
      address: ["0xa", "0xb"],
      topics: [["0xc", "0xd"], null, "0xe", null],
    },
    ...rpcData.block1,
    interval: { startBlock: 0n, endBlock: 100n },
  });

  // This is a narrower inclusion criteria on `address` and `topic0`. Full range is available.
  let logFilterRanges = await syncStore.getLogFilterIntervals({
    chainId: 1,
    logFilter: { address: ["0xa"], topics: [["0xc"], null, "0xe", null] },
  });

  expect(logFilterRanges).toMatchObject([[0, 100]]);

  // This is a broader inclusion criteria on `address`. No ranges available.
  logFilterRanges = await syncStore.getLogFilterIntervals({
    chainId: 1,
    logFilter: { address: undefined, topics: [["0xc"], null, "0xe", null] },
  });

  expect(logFilterRanges).toMatchObject([]);

  // This is a narrower inclusion criteria on `topic1`. Full range available.
  logFilterRanges = await syncStore.getLogFilterIntervals({
    chainId: 1,
    logFilter: { address: ["0xa"], topics: [["0xc"], "0xd", "0xe", null] },
  });

  expect(logFilterRanges).toMatchObject([[0, 100]]);
  await cleanup();
});

test("getLogFilterRanges handles complex log filter inclusivity rules", async (context) => {
  const { sources } = context;
  const { syncStore, cleanup } = await setupDatabaseServices(context);
  const rpcData = await getRawRPCData(sources);

  await syncStore.insertLogFilterInterval({
    chainId: 1,
    logFilter: {},
    ...rpcData.block1,
    interval: { startBlock: 0n, endBlock: 100n },
  });

  await syncStore.insertLogFilterInterval({
    chainId: 1,
    logFilter: { topics: [null, ["0xc", "0xd"], null, null] },
    ...rpcData.block1,
    interval: { startBlock: 150n, endBlock: 250n },
  });

  // Broad criteria only includes broad intervals.
  let logFilterIntervals = await syncStore.getLogFilterIntervals({
    chainId: 1,
    logFilter: {},
  });
  expect(logFilterIntervals).toMatchObject([[0, 100]]);

  // Narrower criteria includes both broad and specific intervals.
  logFilterIntervals = await syncStore.getLogFilterIntervals({
    chainId: 1,
    logFilter: { topics: [null, "0xc", null, null] },
  });
  expect(logFilterIntervals).toMatchObject([
    [0, 100],
    [150, 250],
  ]);
  await cleanup();
});

test("getLogFilterIntervals merges overlapping intervals that both match a filter", async (context) => {
  const { sources } = context;
  const { syncStore, cleanup } = await setupDatabaseServices(context);
  const rpcData = await getRawRPCData(sources);

  await syncStore.insertLogFilterInterval({
    chainId: 1,
    logFilter: { topics: [["0xc", "0xd"], null, null, null] },
    ...rpcData.block1,
    interval: { startBlock: 0n, endBlock: 50n },
  });

  // Broad criteria only includes broad intervals.
  let logFilterIntervals = await syncStore.getLogFilterIntervals({
    chainId: 1,
    logFilter: {
      address: "0xaddress",
      topics: [["0xc"], null, null, null],
    },
  });
  expect(logFilterIntervals).toMatchObject([[0, 50]]);

  await syncStore.insertLogFilterInterval({
    chainId: 1,
    logFilter: {
      address: "0xaddress",
      topics: [["0xc"], null, null, null],
    },
    ...rpcData.block1,
    interval: { startBlock: 0n, endBlock: 100n },
  });

  logFilterIntervals = await syncStore.getLogFilterIntervals({
    chainId: 1,
    logFilter: {
      address: "0xaddress",
      topics: [["0xc"], null, null, null],
    },
  });

  expect(logFilterIntervals).toMatchObject([[0, 100]]);

  await cleanup();
});

test("insertFactoryChildAddressLogs inserts logs", async (context) => {
  const { sources } = context;
  const { syncStore, cleanup } = await setupDatabaseServices(context);
  const rpcData = await getRawRPCData(sources);

  await syncStore.insertFactoryChildAddressLogs({
    chainId: 1,
    logs: rpcData.block2.logs,
  });

  const logs = await syncStore.db.selectFrom("logs").selectAll().execute();
  expect(logs).toHaveLength(1);
  await cleanup();
});

test("getFactoryChildAddresses gets child addresses for topic location", async (context) => {
  const { sources } = context;
  const { syncStore, cleanup } = await setupDatabaseServices(context);
  const rpcData = await getRawRPCData(sources);

  const factoryCriteria = {
    address: "0xfactory",
    eventSelector:
      "0x0000000000000000000000000000000000000000000factoryeventsignature",
    childAddressLocation: "topic1",
  } satisfies FactoryCriteria;

  await syncStore.insertFactoryChildAddressLogs({
    chainId: 1,
    logs: [
      {
        ...rpcData.block1.logs[0],
        address: "0xfactory",
        topics: [
          "0x0000000000000000000000000000000000000000000factoryeventsignature",
          "0x000000000000000000000000child10000000000000000000000000000000000",
          "0x000000000000000000000000child20000000000000000000000000000000000",
        ],
        blockNumber: toHex(100),
      },
      {
        ...rpcData.block1.logs[1],
        address: "0xfactory",
        topics: [
          "0x0000000000000000000000000000000000000000000factoryeventsignature",
          "0x000000000000000000000000child30000000000000000000000000000000000",
          "0x000000000000000000000000child40000000000000000000000000000000000",
        ],
        blockNumber: toHex(100),
      },
    ],
  });

  let iterator = syncStore.getFactoryChildAddresses({
    chainId: 1,
    factory: factoryCriteria,
    upToBlockNumber: 150n,
  });

  let results = [];
  for await (const page of iterator) results.push(...page);

  expect(results).toMatchObject([
    "0xchild10000000000000000000000000000000000",
    "0xchild30000000000000000000000000000000000",
  ]);

  iterator = syncStore.getFactoryChildAddresses({
    chainId: 1,
    factory: { ...factoryCriteria, childAddressLocation: "topic2" },
    upToBlockNumber: 150n,
  });

  results = [];
  for await (const page of iterator) results.push(...page);

  expect(results).toMatchObject([
    "0xchild20000000000000000000000000000000000",
    "0xchild40000000000000000000000000000000000",
  ]);
  await cleanup();
});

test("getFactoryChildAddresses gets child addresses for offset location", async (context) => {
  const { sources } = context;
  const { syncStore, cleanup } = await setupDatabaseServices(context);
  const rpcData = await getRawRPCData(sources);

  const factoryCriteria = {
    address: "0xfactory",
    eventSelector:
      "0x0000000000000000000000000000000000000000000factoryeventsignature",
    childAddressLocation: "offset32",
  } satisfies FactoryCriteria;

  await syncStore.insertFactoryChildAddressLogs({
    chainId: 1,
    logs: [
      {
        ...rpcData.block1.logs[0],
        address: "0xfactory",
        topics: [
          "0x0000000000000000000000000000000000000000000factoryeventsignature",
        ],
        data: "0x0000000000000000000000000000000000000000000000000000000000000000000000000000000000000000child10000000000000000000000000000000000000000000000000000000000child30000000000000000000000000000000000",
        blockNumber: toHex(100),
      },
      {
        ...rpcData.block1.logs[1],
        address: "0xfactory",
        topics: [
          "0x0000000000000000000000000000000000000000000factoryeventsignature",
        ],
        data: "0x0000000000000000000000000000000000000000000000000000000000000000000000000000000000000000child20000000000000000000000000000000000000000000000000000000000child30000000000000000000000000000000000",
        blockNumber: toHex(100),
      },
    ],
  });

  const iterator = syncStore.getFactoryChildAddresses({
    chainId: 1,
    factory: factoryCriteria,
    upToBlockNumber: 150n,
  });

  const results = [];
  for await (const page of iterator) results.push(...page);

  expect(results).toMatchObject([
    "0xchild10000000000000000000000000000000000",
    "0xchild20000000000000000000000000000000000",
  ]);
  await cleanup();
});

test("getFactoryChildAddresses respects upToBlockNumber argument", async (context) => {
  const { sources } = context;
  const { syncStore, cleanup } = await setupDatabaseServices(context);
  const rpcData = await getRawRPCData(sources);

  const factoryCriteria = {
    address: "0xfactory",
    eventSelector:
      "0x0000000000000000000000000000000000000000000factoryeventsignature",
    childAddressLocation: "topic1",
  } satisfies FactoryCriteria;

  await syncStore.insertFactoryChildAddressLogs({
    chainId: 1,
    logs: [
      {
        ...rpcData.block1.logs[0],
        address: "0xfactory",
        topics: [
          "0x0000000000000000000000000000000000000000000factoryeventsignature",
          "0x000000000000000000000000child10000000000000000000000000000000000",
        ],
        blockNumber: toHex(100),
      },
      {
        ...rpcData.block1.logs[1],
        address: "0xfactory",
        topics: [
          "0x0000000000000000000000000000000000000000000factoryeventsignature",
          "0x000000000000000000000000child20000000000000000000000000000000000",
        ],
        blockNumber: toHex(200),
      },
    ],
  });

  let iterator = syncStore.getFactoryChildAddresses({
    chainId: 1,
    factory: factoryCriteria,
    upToBlockNumber: 150n,
  });

  let results = [];
  for await (const page of iterator) results.push(...page);

  expect(results).toMatchObject(["0xchild10000000000000000000000000000000000"]);

  iterator = syncStore.getFactoryChildAddresses({
    chainId: 1,
    factory: factoryCriteria,
    upToBlockNumber: 250n,
  });

  results = [];
  for await (const page of iterator) results.push(...page);

  expect(results).toMatchObject([
    "0xchild10000000000000000000000000000000000",
    "0xchild20000000000000000000000000000000000",
  ]);
  await cleanup();
});

test("getFactoryChildAddresses paginates correctly", async (context) => {
  const { sources } = context;
  const { syncStore, cleanup } = await setupDatabaseServices(context);
  const rpcData = await getRawRPCData(sources);

  const factoryCriteria = {
    address: "0xfactory",
    eventSelector:
      "0x0000000000000000000000000000000000000000000factoryeventsignature",
    childAddressLocation: "topic1",
  } satisfies FactoryCriteria;

  await syncStore.insertFactoryChildAddressLogs({
    chainId: 1,
    logs: [
      {
        ...rpcData.block1.logs[0],
        address: "0xfactory",
        topics: [
          "0x0000000000000000000000000000000000000000000factoryeventsignature",
          "0x000000000000000000000000child10000000000000000000000000000000000",
        ],
        blockNumber: toHex(100),
      },
      {
        ...rpcData.block1.logs[1],
        address: "0xfactory",
        topics: [
          "0x0000000000000000000000000000000000000000000factoryeventsignature",
          "0x000000000000000000000000child20000000000000000000000000000000000",
        ],
        blockNumber: toHex(200),
      },
      {
        ...rpcData.block1.logs[1],
        address: "0xfactory",
        topics: [
          "0x0000000000000000000000000000000000000000000factoryeventsignature",
          "0x000000000000000000000000child30000000000000000000000000000000000",
        ],
        blockNumber: toHex(201),
      },
    ],
  });

  const iterator = syncStore.getFactoryChildAddresses({
    chainId: 1,
    factory: factoryCriteria,
    upToBlockNumber: 1000n,
    pageSize: 1,
  });

  let idx = 0;
  for await (const page of iterator) {
    if (idx === 0)
      expect(page).toMatchObject([
        "0xchild10000000000000000000000000000000000",
      ]);
    if (idx === 1)
      expect(page).toMatchObject([
        "0xchild20000000000000000000000000000000000",
      ]);
    if (idx === 2) {
      expect(page).toMatchObject([
        "0xchild30000000000000000000000000000000000",
      ]);
      expect((await iterator.next()).done).toBe(true);
    }
    idx++;
  }
  await cleanup();
});

test("getFactoryChildAddresses does not yield empty list", async (context) => {
  const { syncStore, cleanup } = await setupDatabaseServices(context);

  const factoryCriteria = {
    address: "0xfactory",
    eventSelector:
      "0x0000000000000000000000000000000000000000000factoryeventsignature",
    childAddressLocation: "topic1",
  } satisfies FactoryCriteria;

  const iterator = syncStore.getFactoryChildAddresses({
    chainId: 1,
    factory: factoryCriteria,
    upToBlockNumber: 1000n,
  });

  let didYield = false;
  for await (const _page of iterator) {
    didYield = true;
  }

  expect(didYield).toBe(false);
  await cleanup();
});

test("insertFactoryLogFilterInterval inserts block, transactions, and logs", async (context) => {
  const { sources } = context;
  const { syncStore, cleanup } = await setupDatabaseServices(context);
  const rpcData = await getRawRPCData(sources);

  const factoryCriteria = {
    address: "0xfactory",
    eventSelector:
      "0x0000000000000000000000000000000000000000000factoryeventsignature",
    childAddressLocation: "topic1",
  } satisfies FactoryCriteria;

  await syncStore.insertFactoryLogFilterInterval({
    chainId: 1,
    factory: factoryCriteria,
    ...rpcData.block1,
    interval: { startBlock: 0n, endBlock: 500n },
  });

  const blocks = await syncStore.db.selectFrom("blocks").selectAll().execute();
  expect(blocks).toHaveLength(1);

  const transactions = await syncStore.db
    .selectFrom("transactions")
    .selectAll()
    .execute();
  expect(transactions).toHaveLength(2);

  const logs = await syncStore.db.selectFrom("logs").selectAll().execute();
  expect(logs).toHaveLength(2);
  await cleanup();
});

test("insertFactoryLogFilterInterval inserts and merges child contract intervals", async (context) => {
  const { sources } = context;
  const { syncStore, cleanup } = await setupDatabaseServices(context);
  const rpcData = await getRawRPCData(sources);

  const factoryCriteria = {
    address: "0xfactory",
    eventSelector:
      "0x0000000000000000000000000000000000000000000factoryeventsignature",
    childAddressLocation: "topic1",
  } satisfies FactoryCriteria;

  await syncStore.insertFactoryLogFilterInterval({
    chainId: 1,
    factory: factoryCriteria,
    ...rpcData.block1,
    interval: { startBlock: 0n, endBlock: 500n },
  });

  await syncStore.insertFactoryLogFilterInterval({
    chainId: 1,
    factory: factoryCriteria,
    ...rpcData.block3,
    interval: { startBlock: 750n, endBlock: 1000n },
  });

  let intervals = await syncStore.getFactoryLogFilterIntervals({
    chainId: 1,
    factory: factoryCriteria,
  });

  expect(intervals).toMatchObject([
    [0, 500],
    [750, 1000],
  ]);

  await syncStore.insertFactoryLogFilterInterval({
    chainId: 1,
    factory: factoryCriteria,
    ...rpcData.block2,
    interval: { startBlock: 501n, endBlock: 800n },
  });

  intervals = await syncStore.getFactoryLogFilterIntervals({
    chainId: 1,
    factory: factoryCriteria,
  });

  expect(intervals).toMatchObject([[0, 1000]]);
  await cleanup();
});

test("getFactoryLogFilterIntervals handles topic filtering rules", async (context) => {
  const { sources } = context;
  const { syncStore, cleanup } = await setupDatabaseServices(context);
  const rpcData = await getRawRPCData(sources);

  const factoryCriteria = {
    address: "0xfactory",
    eventSelector:
      "0x0000000000000000000000000000000000000000000factoryeventsignature",
    childAddressLocation: "topic1",
  } satisfies FactoryCriteria;

  await syncStore.insertFactoryLogFilterInterval({
    chainId: 1,
    factory: factoryCriteria,
    ...rpcData.block1,
    interval: { startBlock: 0n, endBlock: 500n },
  });

  let intervals = await syncStore.getFactoryLogFilterIntervals({
    chainId: 1,
    factory: factoryCriteria,
  });

  expect(intervals).toMatchObject([[0, 500]]);

  intervals = await syncStore.getFactoryLogFilterIntervals({
    chainId: 1,
    factory: {
      ...factoryCriteria,
      topics: [
        "0x0000000000000000000000000000000000000000000factoryeventsignature",
        null,
        null,
        null,
      ],
    } as FactoryCriteria,
  });

  expect(intervals).toMatchObject([[0, 500]]);
  await cleanup();
});

test("insertRealtimeBlock inserts data", async (context) => {
  const { sources } = context;
  const { syncStore, cleanup } = await setupDatabaseServices(context);
  const rpcData = await getRawRPCData(sources);

  await syncStore.insertRealtimeBlock({
    chainId: 1,
    ...rpcData.block1,
  });

  const blocks = await syncStore.db.selectFrom("blocks").selectAll().execute();
  expect(blocks).toHaveLength(1);

  const transactions = await syncStore.db
    .selectFrom("transactions")
    .selectAll()
    .execute();
  expect(transactions).toHaveLength(2);

  const logs = await syncStore.db.selectFrom("logs").selectAll().execute();
  expect(logs).toHaveLength(2);
  await cleanup();
});

test("insertRealtimeInterval inserts log filter intervals", async (context) => {
  const { erc20 } = context;
  const { syncStore, cleanup } = await setupDatabaseServices(context);

  const logFilterCriteria = {
    address: erc20.address,
  } satisfies LogFilterCriteria;

  const factoryCriteriaOne = {
    address: "0xparent",
    eventSelector: "0xa",
    childAddressLocation: "topic1",
  } satisfies FactoryCriteria;

  const factoryCriteriaTwo = {
    address: "0xparent",
    eventSelector: "0xa",
    childAddressLocation: "offset64",
  } satisfies FactoryCriteria;

  await syncStore.insertRealtimeInterval({
    chainId: 1,
    logFilters: [logFilterCriteria],
    factories: [factoryCriteriaOne, factoryCriteriaTwo],
    interval: { startBlock: 500n, endBlock: 550n },
  });

  expect(
    await syncStore.getLogFilterIntervals({
      chainId: 1,
      logFilter: logFilterCriteria,
    }),
  ).toMatchObject([[500, 550]]);

  // Confirm log filters have been inserted for factory child address logs.
  expect(
    await syncStore.getLogFilterIntervals({
      chainId: 1,
      logFilter: {
        address: factoryCriteriaOne.address,
        topics: [factoryCriteriaOne.eventSelector, null, null, null],
      },
    }),
  ).toMatchObject([[500, 550]]);
  expect(
    await syncStore.getLogFilterIntervals({
      chainId: 1,
      logFilter: {
        address: factoryCriteriaOne.address,
        topics: [factoryCriteriaOne.eventSelector, null, null, null],
      },
    }),
  ).toMatchObject([[500, 550]]);

  // Also confirm factory log filters have been inserted.
  expect(
    await syncStore.getFactoryLogFilterIntervals({
      chainId: 1,
      factory: factoryCriteriaOne,
    }),
  ).toMatchObject([[500, 550]]);
  expect(
    await syncStore.getFactoryLogFilterIntervals({
      chainId: 1,
      factory: factoryCriteriaTwo,
    }),
  ).toMatchObject([[500, 550]]);
  await cleanup();
});

test("deleteRealtimeData deletes blocks, transactions and logs", async (context) => {
  const { erc20, sources } = context;
  const { syncStore, cleanup } = await setupDatabaseServices(context);
  const rpcData = await getRawRPCData(sources);

  await syncStore.insertLogFilterInterval({
    chainId: 1,
    logFilter: { address: erc20.address },
    ...rpcData.block1,
    interval: {
      startBlock: hexToBigInt(rpcData.block1.block.number!),
      endBlock: hexToBigInt(rpcData.block1.block.number!),
    },
  });

  await syncStore.insertLogFilterInterval({
    chainId: 1,
    logFilter: { address: erc20.address },
    ...rpcData.block2,
    interval: {
      startBlock: hexToBigInt(rpcData.block2.block.number!),
      endBlock: hexToBigInt(rpcData.block2.block.number!),
    },
  });

  let blocks = await syncStore.db.selectFrom("blocks").selectAll().execute();
  expect(blocks).toHaveLength(2);

  let transactions = await syncStore.db
    .selectFrom("transactions")
    .selectAll()
    .execute();
  expect(transactions).toHaveLength(3);

  let logs = await syncStore.db.selectFrom("logs").selectAll().execute();
  expect(logs).toHaveLength(3);

  await syncStore.deleteRealtimeData({
    chainId: 1,
    fromBlock: hexToBigInt(rpcData.block1.block.number!),
  });

  blocks = await syncStore.db.selectFrom("blocks").selectAll().execute();
  expect(blocks).toHaveLength(1);

  transactions = await syncStore.db
    .selectFrom("transactions")
    .selectAll()
    .execute();
  expect(transactions).toHaveLength(2);

  logs = await syncStore.db.selectFrom("logs").selectAll().execute();
  expect(logs).toHaveLength(2);
  await cleanup();
});

test("deleteRealtimeData updates interval data", async (context) => {
  const { erc20, sources } = context;
  const { syncStore, cleanup } = await setupDatabaseServices(context);
  const rpcData = await getRawRPCData(sources);

  const logFilterCriteria = {
    address: erc20.address,
  } satisfies LogFilterCriteria;

  const factoryCriteria = {
    address: "0xparent",
    eventSelector: "0xa",
    childAddressLocation: "topic1",
  } satisfies FactoryCriteria;

  await syncStore.insertLogFilterInterval({
    chainId: 1,
    logFilter: logFilterCriteria,
    ...rpcData.block2,
    interval: {
      startBlock: hexToBigInt(rpcData.block1.block.number!),
      endBlock: hexToBigInt(rpcData.block2.block.number!),
    },
  });

  await syncStore.insertFactoryLogFilterInterval({
    chainId: 1,
    factory: factoryCriteria,
    ...rpcData.block2,
    interval: {
      startBlock: hexToBigInt(rpcData.block1.block.number!),
      endBlock: hexToBigInt(rpcData.block2.block.number!),
    },
  });

  expect(
    await syncStore.getLogFilterIntervals({
      chainId: 1,
      logFilter: logFilterCriteria,
    }),
  ).toMatchObject([
    [
      Number(rpcData.block1.block.number!),
      Number(rpcData.block2.block.number!),
    ],
  ]);

  expect(
    await syncStore.getFactoryLogFilterIntervals({
      chainId: 1,
      factory: factoryCriteria,
    }),
  ).toMatchObject([
    [
      Number(rpcData.block1.block.number!),
      Number(rpcData.block2.block.number!),
    ],
  ]);

  await syncStore.deleteRealtimeData({
    chainId: 1,
    fromBlock: hexToBigInt(rpcData.block1.block.number!),
  });

  expect(
    await syncStore.getLogFilterIntervals({
      chainId: 1,
      logFilter: logFilterCriteria,
    }),
  ).toMatchObject([
    [
      Number(rpcData.block1.block.number!),
      Number(rpcData.block1.block.number!),
    ],
  ]);

  expect(
    await syncStore.getFactoryLogFilterIntervals({
      chainId: 1,
      factory: factoryCriteria,
    }),
  ).toMatchObject([
    [
      Number(rpcData.block1.block.number!),
      Number(rpcData.block1.block.number!),
    ],
  ]);
  await cleanup();
});

test("insertRpcRequestResult inserts a request result", async (context) => {
  const { syncStore, cleanup } = await setupDatabaseServices(context);

  await syncStore.insertRpcRequestResult({
    chainId: 1,
    request: "0x123",
    blockNumber: 100n,
    result: "0x789",
  });

  const rpcRequestResults = await syncStore.db
    .selectFrom("rpcRequestResults")
    .selectAll()
    .execute();

  expect(rpcRequestResults).toHaveLength(1);
  expect(rpcRequestResults[0]).toMatchObject({
    chainId: 1,
    request: "0x123",
    result: "0x789",
  });
  await cleanup();
});

test("insertRpcRequestResult upserts on conflict", async (context) => {
  const { syncStore, cleanup } = await setupDatabaseServices(context);

  await syncStore.insertRpcRequestResult({
    chainId: 1,
    request: "0x123",
    blockNumber: 100n,
    result: "0x789",
  });

  const rpcRequestResult = await syncStore.db
    .selectFrom("rpcRequestResults")
    .selectAll()
    .execute();

  expect(rpcRequestResult).toHaveLength(1);
  expect(rpcRequestResult[0]).toMatchObject({
    request: "0x123",
    result: "0x789",
  });

  await syncStore.insertRpcRequestResult({
    chainId: 1,
    request: "0x123",
    blockNumber: 100n,
    result: "0x789123",
  });

  const rpcRequestResultsUpdated = await syncStore.db
    .selectFrom("rpcRequestResults")
    .selectAll()
    .execute();

  expect(rpcRequestResultsUpdated).toHaveLength(1);
  expect(rpcRequestResultsUpdated[0]).toMatchObject({
    request: "0x123",
    result: "0x789123",
  });
  await cleanup();
});

test("getRpcRequestResult returns data", async (context) => {
  const { syncStore, cleanup } = await setupDatabaseServices(context);

  await syncStore.insertRpcRequestResult({
    chainId: 1,
    request: "0x123",
    blockNumber: 100n,
    result: "0x789",
  });

  const rpcRequestResult = await syncStore.getRpcRequestResult({
    chainId: 1,
    request: "0x123",
    blockNumber: 100n,
  });

  expect(rpcRequestResult).toMatchObject({
    chainId: 1,
    request: "0x123",
    blockNumber: 100n,
    result: "0x789",
  });
  await cleanup();
});

test("getRpcRequestResult returns null if not found", async (context) => {
  const { syncStore, cleanup } = await setupDatabaseServices(context);

  await syncStore.insertRpcRequestResult({
    chainId: 1,
    request: "0x123",
    blockNumber: 100n,
    result: "0x789",
  });

  const rpcRequestResult = await syncStore.getRpcRequestResult({
    request: "0x125",
    chainId: 1,
    blockNumber: 100n,
  });

  expect(rpcRequestResult).toBe(null);
  await cleanup();
});

test("getLogEvents returns log events", async (context) => {
  const { erc20, sources } = context;
  const { syncStore, cleanup } = await setupDatabaseServices(context);
  const rpcData = await getRawRPCData(sources);

  await syncStore.insertRealtimeBlock({
    chainId: 1,
    ...rpcData.block1,
  });

  const { events } = await syncStore.getLogEvents({
    fromCheckpoint: zeroCheckpoint,
    toCheckpoint: maxCheckpoint,
    limit: 100,
    logFilters: [
      {
        id: "noFilter",
        chainId: 1,
        criteria: {},
        eventSelector: sources[0].abiEvents.bySafeName.Transfer!.selector,
      },
    ],
  });

  expect(events).toHaveLength(2);

  expect(events[0].log.address).toBe(checksumAddress(erc20.address));
  expect(events[0].block.hash).toBe(rpcData.block1.block.hash);
  expect(events[0].transaction.hash).toBe(rpcData.block1.transactions[0].hash);

  expect(events[1].log.address).toBe(checksumAddress(erc20.address));
  expect(events[1].block.hash).toBe(rpcData.block1.block.hash);
  expect(events[1].transaction.hash).toBe(rpcData.block1.transactions[1].hash);
  await cleanup();
});

test("getLogEvents filters on log filter with one address", async (context) => {
  const { erc20, sources } = context;
  const { syncStore, cleanup } = await setupDatabaseServices(context);
  const rpcData = await getRawRPCData(sources);

  await syncStore.insertRealtimeBlock({
    chainId: 1,
    ...rpcData.block1,
  });

  const { events } = await syncStore.getLogEvents({
    fromCheckpoint: zeroCheckpoint,
    toCheckpoint: maxCheckpoint,
    limit: 100,
    logFilters: [
      {
        id: "singleAddress",
        chainId: 1,
        criteria: { address: erc20.address },
        eventSelector: sources[0].abiEvents.bySafeName.Transfer!.selector,
      },
    ],
  });

  expect(events).toHaveLength(2);
  expect(events[0].log.address).toBe(checksumAddress(erc20.address));
  expect(events[1].log.address).toBe(checksumAddress(erc20.address));
  await cleanup();
});

test("getLogEvents filters on log filter with multiple addresses", async (context) => {
  const { erc20, sources, factory } = context;
  const { syncStore, cleanup } = await setupDatabaseServices(context);
  const rpcData = await getRawRPCData(sources);

  await syncStore.insertRealtimeBlock({
    chainId: 1,
    ...rpcData.block1,
  });

  await syncStore.insertRealtimeBlock({
    chainId: 1,
    ...rpcData.block2,
  });

  const { events } = await syncStore.getLogEvents({
    fromCheckpoint: zeroCheckpoint,
    toCheckpoint: maxCheckpoint,
    limit: 100,
    logFilters: [
      {
        id: "multipleAddress",
        chainId: 1,
        criteria: {
          address: [erc20.address, factory.address],
        },
        eventSelector: sources[0].abiEvents.bySafeName.Transfer!.selector,
      },
    ],
  });

  expect(events).toHaveLength(2);
  expect(events[0]).toMatchObject({
    log: {
      address: checksumAddress(erc20.address),
    },
  });
  expect(events[1]).toMatchObject({
    log: {
      address: checksumAddress(erc20.address),
    },
  });
  await cleanup();
});

test("getLogEvents filters on log filter with single topic", async (context) => {
  const { sources } = context;
  const { syncStore, cleanup } = await setupDatabaseServices(context);
  const rpcData = await getRawRPCData(sources);

  await syncStore.insertRealtimeBlock({
    chainId: 1,
    ...rpcData.block1,
  });

  await syncStore.insertRealtimeBlock({
    chainId: 1,
    ...rpcData.block2,
  });

  const { events } = await syncStore.getLogEvents({
    fromCheckpoint: zeroCheckpoint,
    toCheckpoint: maxCheckpoint,
    limit: 100,
    logFilters: [
      {
        id: "singleTopic",
        chainId: 1,
        criteria: {
          topics: [rpcData.block1.logs[0].topics[0]!, null, null, null],
        },
        eventSelector: sources[0].abiEvents.bySafeName.Transfer!.selector,
      },
    ],
  });

  expect(events).toHaveLength(2);
  expect(events[0]).toMatchObject({
    log: {
      topics: rpcData.block1.logs[0].topics,
    },
  });
  expect(events[1]).toMatchObject({
    log: {
      topics: rpcData.block1.logs[1].topics,
    },
  });
  await cleanup();
});

test("getLogEvents filters on log filter with multiple topics", async (context) => {
  const { sources } = context;
  const { syncStore, cleanup } = await setupDatabaseServices(context);
  const rpcData = await getRawRPCData(sources);

  await syncStore.insertRealtimeBlock({
    chainId: 1,
    ...rpcData.block1,
  });

  await syncStore.insertRealtimeBlock({
    chainId: 1,
    ...rpcData.block2,
  });

  const { events } = await syncStore.getLogEvents({
    fromCheckpoint: zeroCheckpoint,
    toCheckpoint: maxCheckpoint,
    limit: 100,
    logFilters: [
      {
        id: "multipleTopics",
        chainId: 1,
        criteria: {
          topics: [
            rpcData.block1.logs[0].topics[0]!,
            rpcData.block1.logs[0].topics[1]!,
            null,
            null,
          ],
        },
        eventSelector: sources[0].abiEvents.bySafeName.Transfer!.selector,
      },
    ],
  });

  expect(events[0]).toMatchObject({
    log: {
      topics: rpcData.block1.logs[0].topics,
    },
  });
  expect(events).toHaveLength(1);
  await cleanup();
});

test("getLogEvents filters on simple factory", async (context) => {
  const { sources } = context;
  const { syncStore, cleanup } = await setupDatabaseServices(context);
  const rpcData = await getRawRPCData(sources);

  await syncStore.insertFactoryChildAddressLogs({
    chainId: 1,
    logs: [
      {
        ...rpcData.block1.logs[0],
        address: "0xfactory",
        topics: [
          "0x0000000000000000000000000000000000000000000factoryeventsignature",
          "0x000000000000000000000000child10000000000000000000000000000000000",
        ],
        blockNumber: toHex(100),
      },
    ],
  });

  await syncStore.insertRealtimeBlock({
    chainId: 1,
    block: rpcData.block2.block,
    transactions: rpcData.block2.transactions,
    logs: [
      {
        ...rpcData.block2.logs[0],
        address: "0xchild10000000000000000000000000000000000",
      },
    ],
  });

  const { events } = await syncStore.getLogEvents({
    fromCheckpoint: zeroCheckpoint,
    toCheckpoint: maxCheckpoint,
    limit: 100,
    factories: [
      {
        id: "simple",
        chainId: 1,
        criteria: {
          address: "0xfactory",
          eventSelector:
            "0x0000000000000000000000000000000000000000000factoryeventsignature",
          childAddressLocation: "topic1",
        },
        eventSelector: rpcData.block2.logs[0].topics[0]!,
      },
    ],
  });

  expect(events).toHaveLength(1);
  expect(events[0]).toMatchObject({
    log: { topics: rpcData.block2.logs[0].topics },
  });
  await cleanup();
});

test("getLogEvents filters on fromBlock", async (context) => {
  const { sources } = context;
  const { syncStore, cleanup } = await setupDatabaseServices(context);
  const rpcData = await getRawRPCData(sources);

  await syncStore.insertRealtimeBlock({
    chainId: 1,
    ...rpcData.block1,
  });

  await syncStore.insertRealtimeBlock({
    chainId: 1,
    ...rpcData.block2,
  });

  const { events } = await syncStore.getLogEvents({
    fromCheckpoint: zeroCheckpoint,
    toCheckpoint: maxCheckpoint,
    limit: 100,
    logFilters: [
      {
        id: "fromBlock",
        chainId: 1,
        fromBlock: Number(rpcData.block2.block.number!),
        criteria: {},
        eventSelector: rpcData.block2.logs[0].topics[0]!,
      },
    ],
  });

  expect(events[0]).toMatchObject({
    block: {
      number: BigInt(rpcData.block2.block.number!),
    },
  });
  expect(events).toHaveLength(1);
  await cleanup();
});

test("getLogEvents filters on multiple filters", async (context) => {
  const { erc20, sources } = context;
  const { syncStore, cleanup } = await setupDatabaseServices(context);
  const rpcData = await getRawRPCData(sources);

  await syncStore.insertRealtimeBlock({
    chainId: 1,
    ...rpcData.block1,
  });

  await syncStore.insertRealtimeBlock({
    chainId: 1,
    ...rpcData.block2,
  });

  const { events } = await syncStore.getLogEvents({
    fromCheckpoint: zeroCheckpoint,
    toCheckpoint: maxCheckpoint,
    limit: 100,
    logFilters: [
      {
        id: "singleAddress",
        chainId: 1,
        criteria: { address: erc20.address },
        eventSelector: sources[0].abiEvents.bySafeName.Transfer!.selector,
      },
      {
        id: "singleTopic",
        chainId: 1,
        criteria: {
          topics: [rpcData.block1.logs[0].topics[0]!, null, null, null],
        },
        eventSelector: sources[0].abiEvents.bySafeName.Transfer!.selector,
      },
    ],
  });

  expect(events).toHaveLength(2);
  expect(events[0]).toMatchObject({
    log: {
      topics: rpcData.block1.logs[0].topics,
    },
  });
  expect(events[1]).toMatchObject({
    log: {
      address: checksumAddress(erc20.address),
    },
  });
  await cleanup();
});

test("getLogEvents filters on fromCheckpoint (exclusive)", async (context) => {
  const { sources } = context;
  const { syncStore, cleanup } = await setupDatabaseServices(context);
  const rpcData = await getRawRPCData(sources);

  await syncStore.insertRealtimeBlock({
    chainId: 1,
    ...rpcData.block1,
  });

  await syncStore.insertRealtimeBlock({
    chainId: 1,
    ...rpcData.block2,
  });

  const { events } = await syncStore.getLogEvents({
    fromCheckpoint: {
      chainId: 1,
      blockTimestamp: Number(rpcData.block1.block.timestamp!),
      blockNumber: Number(rpcData.block1.block.number!),
      transactionIndex: 0,
      eventType: EVENT_TYPES.logs,
      // Should exclude the 2nd log in the first block.
      eventIndex: Number(rpcData.block1.logs[1].logIndex),
    },
    toCheckpoint: maxCheckpoint,
    limit: 100,
    logFilters: [
      {
        id: "noFilter",
        chainId: 1,
        criteria: {},
        eventSelector: rpcData.block2.logs[0].topics[0]!,
      },
    ],
  });

  expect(events).toHaveLength(1);
  expect(events[0].block.hash).toBe(rpcData.block2.block.hash);
  await cleanup();
});

test("getLogEvents filters on toCheckpoint (inclusive)", async (context) => {
  const { sources } = context;
  const { syncStore, cleanup } = await setupDatabaseServices(context);
  const rpcData = await getRawRPCData(sources);

  await syncStore.insertRealtimeBlock({
    chainId: 1,
    ...rpcData.block1,
  });

  await syncStore.insertRealtimeBlock({
    chainId: 1,
    ...rpcData.block2,
  });

  const { events } = await syncStore.getLogEvents({
    fromCheckpoint: zeroCheckpoint,
    toCheckpoint: {
      ...maxCheckpoint,
      blockTimestamp: Number(rpcData.block1.block.timestamp!),
      blockNumber: Number(rpcData.block1.block.number!),
    },
    limit: 100,
    logFilters: [
      {
        id: "noFilter",
        chainId: 1,
        criteria: {},
        eventSelector: sources[0].abiEvents.bySafeName.Transfer!.selector,
      },
    ],
  });

  expect(events).toHaveLength(2);
  expect(events.map((e) => e.block.hash)).toMatchObject([
    rpcData.block1.block.hash,
    rpcData.block1.block.hash,
  ]);
  await cleanup();
});

test("getLogEvents returns no events if eventSelector doesn't match", async (context) => {
  const { sources } = context;
  const { syncStore, cleanup } = await setupDatabaseServices(context);

  const rpcData = await getRawRPCData(sources);

  await syncStore.insertRealtimeBlock({
    chainId: 1,
    ...rpcData.block1,
  });

  await syncStore.insertRealtimeBlock({
    chainId: 1,
    ...rpcData.block2,
  });

  const { events } = await syncStore.getLogEvents({
    fromCheckpoint: zeroCheckpoint,
    toCheckpoint: maxCheckpoint,
    limit: 100,
    logFilters: [
      { id: "noFilter", chainId: 1, criteria: {}, eventSelector: "0x" },
    ],
  });

  expect(events).toHaveLength(0);
  await cleanup();
});<|MERGE_RESOLUTION|>--- conflicted
+++ resolved
@@ -5,17 +5,13 @@
 } from "@/_test/setup.js";
 import { getRawRPCData, publicClient } from "@/_test/utils.js";
 import type { FactoryCriteria, LogFilterCriteria } from "@/config/sources.js";
-<<<<<<< HEAD
-import { maxCheckpoint, zeroCheckpoint } from "@/utils/checkpoint.js";
-import { checksumAddress, hexToBigInt, toHex } from "viem";
-import { beforeEach, expect, test } from "vitest";
-=======
 import {
   EVENT_TYPES,
   maxCheckpoint,
   zeroCheckpoint,
 } from "@/utils/checkpoint.js";
->>>>>>> b0cb4e35
+import { checksumAddress, hexToBigInt, toHex } from "viem";
+import { beforeEach, expect, test } from "vitest";
 
 beforeEach((context) => setupAnvil(context));
 beforeEach((context) => setupIsolatedDatabase(context));
