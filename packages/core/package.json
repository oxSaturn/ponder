{
  "name": "@ponder/core",
  "version": "0.5.4",
  "description": "An open-source framework for crypto application backends",
  "license": "MIT",
  "type": "module",
  "repository": {
    "type": "git",
    "url": "https://github.com/ponder-sh/ponder",
    "directory": "packages/core"
  },
  "files": [
    "dist",
    "src/**/*.ts",
    "!src/**/*.test.ts",
    "!src/**/*.test-d.ts",
    "!src/_test/**/*"
  ],
  "bin": {
    "ponder": "./dist/bin/ponder.js"
  },
  "module": "./dist/index.js",
  "types": "./dist/index.d.ts",
  "typings": "./dist/index.d.ts",
  "exports": {
    "import": "./dist/index.js",
    "types": "./dist/index.d.ts"
  },
  "scripts": {
    "build": "tsup",
    "test": "vitest",
    "test:typecheck": "vitest --typecheck.only",
    "typecheck": "tsc --noEmit"
  },
  "peerDependencies": {
    "hono": ">=4.5",
    "typescript": ">=5.0.4",
    "viem": ">=1.16"
  },
  "peerDependenciesMeta": {
    "typescript": {
      "optional": true
    }
  },
  "dependencies": {
    "@babel/code-frame": "^7.23.4",
    "@commander-js/extra-typings": "^12.0.1",
    "@escape.tech/graphql-armor-max-aliases": "^2.3.0",
    "@escape.tech/graphql-armor-max-depth": "^2.2.0",
    "@escape.tech/graphql-armor-max-tokens": "^2.3.0",
    "@hono/node-server": "^1.11.2",
    "@ponder/utils": "workspace:*",
    "abitype": "^0.10.2",
    "better-sqlite3": "^11.1.2",
    "commander": "^12.0.0",
    "conf": "^12.0.0",
    "dataloader": "^2.2.2",
    "detect-package-manager": "^3.0.1",
    "dotenv": "^16.3.1",
    "drizzle-orm": "^0.31.2",
<<<<<<< HEAD
    "ethereum-bloom-filters": "^1.0.10",
=======
    "emittery": "^1.0.1",
>>>>>>> 0ff9bca5
    "glob": "^10.3.10",
    "graphql": "^16.8.1",
    "graphql-yoga": "^5.3.0",
    "http-terminator": "^3.2.0",
    "ink": "^4.4.1",
    "kysely": "^0.26.3",
    "pg": "^8.11.3",
    "pg-connection-string": "^2.6.2",
    "picocolors": "^1.0.0",
    "pino": "^8.16.2",
    "prom-client": "^15.0.0",
    "react": "^18.2.0",
    "stacktrace-parser": "^0.1.10",
    "vite": "^5.0.7",
    "vite-node": "^1.0.2",
    "vite-tsconfig-paths": "^4.3.1"
  },
  "devDependencies": {
    "@types/babel__code-frame": "^7.0.6",
    "@types/better-sqlite3": "^7.6.10",
    "@types/glob": "^8.1.0",
    "@types/node": "^20.10.0",
    "@types/pg": "^8.10.9",
    "@types/react": "^18.2.38",
    "@viem/anvil": "^0.0.6",
    "@wagmi/cli": "^1.5.2",
    "execa": "^8.0.1",
    "rimraf": "^5.0.5",
    "tsup": "^8.0.1",
    "vitest": "^1.0.2"
  },
  "imports": {
    "@ponder/common": "../common/index.ts"
  },
  "engines": {
    "node": ">=18.14"
  }
}<|MERGE_RESOLUTION|>--- conflicted
+++ resolved
@@ -58,11 +58,6 @@
     "detect-package-manager": "^3.0.1",
     "dotenv": "^16.3.1",
     "drizzle-orm": "^0.31.2",
-<<<<<<< HEAD
-    "ethereum-bloom-filters": "^1.0.10",
-=======
-    "emittery": "^1.0.1",
->>>>>>> 0ff9bca5
     "glob": "^10.3.10",
     "graphql": "^16.8.1",
     "graphql-yoga": "^5.3.0",
